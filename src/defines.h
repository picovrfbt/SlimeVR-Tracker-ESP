--- conflicted
+++ resolved
@@ -20,24 +20,7 @@
     OUT OF OR IN CONNECTION WITH THE SOFTWARE OR THE USE OR OTHER DEALINGS IN
     THE SOFTWARE.
 */
-<<<<<<< HEAD
-
-
-#define IMU_MPU9250 1
-#define IMU_MPU6500 2
-#define IMU_BNO080 3
-#define IMU_BNO085 4
-#define IMU_BNO055 5
-#define IMU_MPU6050 6
-
-#define BOARD_SLIMEVR 1
-#define BOARD_SLIMEVR_DEV 2
-#define BOARD_NODEMCU 3
-#define BOARD_CUSTOM 4 // Update pinout below if you're using custom board
-#define BOARD_WROOM32 5
-=======
 #include "consts.h"
->>>>>>> ce3391b3
 
 // Set parameters of IMU and board used
 // #define IMU IMU_BNO085
