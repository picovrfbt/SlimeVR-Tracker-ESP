/*
    SlimeVR Code is placed under the MIT license
    Copyright (c) 2021 Eiren Rain

    Permission is hereby granted, free of charge, to any person obtaining a copy
    of this software and associated documentation files (the "Software"), to deal
    in the Software without restriction, including without limitation the rights
    to use, copy, modify, merge, publish, distribute, sublicense, and/or sell
    copies of the Software, and to permit persons to whom the Software is
    furnished to do so, subject to the following conditions:

    The above copyright notice and this permission notice shall be included in
    all copies or substantial portions of the Software.

    THE SOFTWARE IS PROVIDED "AS IS", WITHOUT WARRANTY OF ANY KIND, EXPRESS OR
    IMPLIED, INCLUDING BUT NOT LIMITED TO THE WARRANTIES OF MERCHANTABILITY,
    FITNESS FOR A PARTICULAR PURPOSE AND NONINFRINGEMENT. IN NO EVENT SHALL THE
    AUTHORS OR COPYRIGHT HOLDERS BE LIABLE FOR ANY CLAIM, DAMAGES OR OTHER
    LIABILITY, WHETHER IN AN ACTION OF CONTRACT, TORT OR OTHERWISE, ARISING FROM,
    OUT OF OR IN CONNECTION WITH THE SOFTWARE OR THE USE OR OTHER DEALINGS IN
    THE SOFTWARE.
*/

#include "globals.h"

#ifdef IMU_MPU6050_RUNTIME_CALIBRATION
#include "MPU6050_6Axis_MotionApps_V6_12.h"
#else
#include "MPU6050_6Axis_MotionApps20.h"
#endif

#include "mpu6050sensor.h"
#include "network/network.h"
#include <i2cscan.h>
#include "calibration.h"
#include "configuration.h"
#include "GlobalVars.h"

void MPU6050Sensor::motionSetup()
{
    //DeviceConfig * const config = getConfigPtr();

    imu.initialize(addr);
    if (!imu.testConnection())
    {
        m_Logger.fatal("Can't connect to MPU6050 (0x%02x) at address 0x%02x", imu.getDeviceID(), addr);
        return;
    }

    m_Logger.info("Connected to MPU6050 (0x%02x) at address 0x%02x", imu.getDeviceID(), addr);

    devStatus = imu.dmpInitialize();

    if (devStatus == 0)
    {
#ifdef IMU_MPU6050_RUNTIME_CALIBRATION
        // We don't have to manually calibrate if we are using the dmp's automatic calibration
#else  // IMU_MPU6050_RUNTIME_CALIBRATION

        m_Logger.debug("Performing startup calibration of accel and gyro...");
        // Do a quick and dirty calibration. As the imu warms up the offsets will change a bit, but this will be good-enough
        delay(1000); // A small sleep to give the users a chance to stop it from moving

        imu.CalibrateGyro(6);
        imu.CalibrateAccel(6);
        imu.PrintActiveOffsets();
#endif // IMU_MPU6050_RUNTIME_CALIBRATION

        ledManager.pattern(50, 50, 5);

        // turn on the DMP, now that it's ready
        m_Logger.debug("Enabling DMP...");
        imu.setDMPEnabled(true);

        // TODO: Add interrupt support
        // mpuIntStatus = imu.getIntStatus();

        // set our DMP Ready flag so the main loop() function knows it's okay to use it
        m_Logger.debug("DMP ready! Waiting for first interrupt...");
        dmpReady = true;

        // get expected DMP packet size for later comparison
        packetSize = imu.dmpGetFIFOPacketSize();

        working = true;
        configured = true;
    }
    else
    {
        // ERROR!
        // 1 = initial memory load failed
        // 2 = DMP configuration updates failed
        // (if it's going to break, usually the code will be 1)
        m_Logger.error("DMP Initialization failed (code %d)", devStatus);
    }
}

void MPU6050Sensor::motionLoop()
{
#if ENABLE_INSPECTION
    {
        int16_t rX, rY, rZ, aX, aY, aZ;
        imu.getRotation(&rX, &rY, &rZ);
        imu.getAcceleration(&aX, &aY, &aZ);

        Network::sendInspectionRawIMUData(sensorId, rX, rY, rZ, 255, aX, aY, aZ, 255, 0, 0, 0, 255);
    }
#endif

    if (!dmpReady)
        return;

    if (imu.dmpGetCurrentFIFOPacket(fifoBuffer))
    {
        imu.dmpGetQuaternion(&rawQuat, fifoBuffer);
        quaternion.set(-rawQuat.y, rawQuat.x, rawQuat.z, rawQuat.w);
        quaternion *= sensorOffset;

#if ENABLE_INSPECTION
        {
            Network::sendInspectionFusedIMUData(sensorId, quaternion);
        }
#endif

        if (!OPTIMIZE_UPDATES || !lastQuatSent.equalsWithEpsilon(quaternion))
        {
            newData = true;
            lastQuatSent = quaternion;
        }
    }
}

void MPU6050Sensor::startCalibration(int calibrationType) {
    ledManager.on();

#ifdef IMU_MPU6050_RUNTIME_CALIBRATION
    m_Logger.info("MPU is using automatic runtime calibration. Place down the device and it should automatically calibrate after a few seconds");

    // Lie to the server and say we've calibrated
    switch (calibrationType)
    {
    case CALIBRATION_TYPE_INTERNAL_ACCEL:
        Network::sendCalibrationFinished(CALIBRATION_TYPE_INTERNAL_ACCEL, 0);
        break;
    case CALIBRATION_TYPE_INTERNAL_GYRO:
        Network::sendCalibrationFinished(CALIBRATION_TYPE_INTERNAL_GYRO, 0);//was CALIBRATION_TYPE_INTERNAL_GYRO for some reason? there wasn't a point to this switch
        break;
    }
#else //!IMU_MPU6050_RUNTIME_CALIBRATION
    m_Logger.info("Put down the device and wait for baseline gyro reading calibration");
    delay(2000);

    imu.setDMPEnabled(false);
    imu.CalibrateGyro(6);
    imu.CalibrateAccel(6);
    imu.setDMPEnabled(true);

    m_Logger.debug("Gathered baseline gyro reading");
    m_Logger.debug("Starting offset finder");
    DeviceConfig *const config = getConfigPtr();

    switch (calibrationType)
    {
    case CALIBRATION_TYPE_INTERNAL_ACCEL:
        imu.CalibrateAccel(10);
        Network::sendCalibrationFinished(CALIBRATION_TYPE_INTERNAL_ACCEL, 0);//doesn't send calibration data anymore, has that been depricated in server?
        config->calibration->A_B[0] = imu.getXAccelOffset();
        config->calibration->A_B[1] = imu.getYAccelOffset();
        config->calibration->A_B[2] = imu.getZAccelOffset();
        saveConfig();
        break;
    case CALIBRATION_TYPE_INTERNAL_GYRO:
        imu.CalibrateGyro(10);
        Network::sendCalibrationFinished(CALIBRATION_TYPE_INTERNAL_GYRO, 0);//doesn't send calibration data anymore
        config->calibration->G_off[0] = imu.getXGyroOffset();
        config->calibration->G_off[1] = imu.getYGyroOffset();
        config->calibration->G_off[2] = imu.getZGyroOffset();
        saveConfig();
        break;
    }

    m_Logger.info("Calibration finished");
<<<<<<< HEAD
=======
    LEDManager::off(CALIBRATING_LED);

>>>>>>> 86f0fd8b
#endif // !IMU_MPU6050_RUNTIME_CALIBRATION

    ledManager.off();
}<|MERGE_RESOLUTION|>--- conflicted
+++ resolved
@@ -180,11 +180,6 @@
     }
 
     m_Logger.info("Calibration finished");
-<<<<<<< HEAD
-=======
-    LEDManager::off(CALIBRATING_LED);
-
->>>>>>> 86f0fd8b
 #endif // !IMU_MPU6050_RUNTIME_CALIBRATION
 
     ledManager.off();
