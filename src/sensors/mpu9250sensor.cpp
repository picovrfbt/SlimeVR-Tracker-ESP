--- conflicted
+++ resolved
@@ -261,34 +261,29 @@
     free(calibrationDataAcc);
     CalculateCalibration(calibrationDataMag, calibrationSamples, M_BAinv);
     free(calibrationDataMag);
-<<<<<<< HEAD
-    Serial.println("[NOTICE] Finished Calculate Calibration data");
-    Serial.println("[INFO] Accelerometer calibration matrix:");
-    Serial.println('{');
-=======
-    m_Logger.debug("Finished calculating calibration data");
-    m_Logger.debug("Now saving to EEPROM");
->>>>>>> 2b04ab9a
+    m_Logger.debug("Finished Calculate Calibration data");
+    m_Logger.debug("Accelerometer calibration matrix:");
+    m_Logger.debug('{');
     for (int i = 0; i < 3; i++)
     {
         config->calibration[sensorId].A_B[i] = A_BAinv[0][i];
         config->calibration[sensorId].A_Ainv[0][i] = A_BAinv[1][i];
         config->calibration[sensorId].A_Ainv[1][i] = A_BAinv[2][i];
         config->calibration[sensorId].A_Ainv[2][i] = A_BAinv[3][i];
-        Serial.printf("  %f, %f, %f, %f\n", A_BAinv[0][i], A_BAinv[1][i], A_BAinv[2][i], A_BAinv[3][i]);
-    }
-    Serial.println('}');
-    Serial.println("[INFO] Magnetometer calibration matrix:");
-    Serial.println('{');
+        m_Logger.debug("  %f, %f, %f, %f\n", A_BAinv[0][i], A_BAinv[1][i], A_BAinv[2][i], A_BAinv[3][i]);
+    }
+    m_Logger.debug('}');
+    m_Logger.debug("[INFO] Magnetometer calibration matrix:");
+    m_Logger.debug('{');
     for (int i = 0; i < 3; i++) {
         config->calibration[sensorId].M_B[i] = M_BAinv[0][i];
         config->calibration[sensorId].M_Ainv[0][i] = M_BAinv[1][i];
         config->calibration[sensorId].M_Ainv[1][i] = M_BAinv[2][i];
         config->calibration[sensorId].M_Ainv[2][i] = M_BAinv[3][i];
-        Serial.printf("  %f, %f, %f, %f\n", M_BAinv[0][i], M_BAinv[1][i], M_BAinv[2][i], M_BAinv[3][i]);
-    }
-    Serial.println('}');
-    Serial.println("[NOTICE] Now Saving EEPROM");
+        m_Logger.debug("  %f, %f, %f, %f\n", M_BAinv[0][i], M_BAinv[1][i], M_BAinv[2][i], M_BAinv[3][i]);
+    }
+    m_Logger.debug('}');
+    m_Logger.debug("Now Saving EEPROM");
     setConfig(*config);
     LEDManager::off(CALIBRATING_LED);
     Network::sendCalibrationFinished(CALIBRATION_TYPE_EXTERNAL_ALL, 0);
