/*
    SlimeVR Code is placed under the MIT license
    Copyright (c) 2021 Eiren Rain

    Permission is hereby granted, free of charge, to any person obtaining a copy
    of this software and associated documentation files (the "Software"), to deal
    in the Software without restriction, including without limitation the rights
    to use, copy, modify, merge, publish, distribute, sublicense, and/or sell
    copies of the Software, and to permit persons to whom the Software is
    furnished to do so, subject to the following conditions:

    The above copyright notice and this permission notice shall be included in
    all copies or substantial portions of the Software.

    THE SOFTWARE IS PROVIDED "AS IS", WITHOUT WARRANTY OF ANY KIND, EXPRESS OR
    IMPLIED, INCLUDING BUT NOT LIMITED TO THE WARRANTIES OF MERCHANTABILITY,
    FITNESS FOR A PARTICULAR PURPOSE AND NONINFRINGEMENT. IN NO EVENT SHALL THE
    AUTHORS OR COPYRIGHT HOLDERS BE LIABLE FOR ANY CLAIM, DAMAGES OR OTHER
    LIABILITY, WHETHER IN AN ACTION OF CONTRACT, TORT OR OTHERWISE, ARISING FROM,
    OUT OF OR IN CONNECTION WITH THE SOFTWARE OR THE USE OR OTHER DEALINGS IN
    THE SOFTWARE.
*/

#include "defines.h"

#ifdef IMU_MPU6050_RUNTIME_CALIBRATION
#include "MPU6050_6Axis_MotionApps_V6_12.h"
#else
#include "MPU6050_6Axis_MotionApps20.h"
#endif

#include "sensor.h"
#include "udpclient.h"
#include <i2cscan.h>
#include "calibration.h"
#include "configuration.h"
#include "ledmgr.h"

<<<<<<< HEAD
namespace {
    void signalAssert() {
        LEDMGR::Pattern(LOADING_LED, 50, 50, 200);
=======
namespace
{
    void signalAssert()
    {
        for (int i = 0; i < 200; ++i)
        {
            delay(50);
            digitalWrite(LOADING_LED, LOW);
            delay(50);
            digitalWrite(LOADING_LED, HIGH);
        }
>>>>>>> 17396f49
    }
}

void MPU6050Sensor::motionSetup()
{
    //DeviceConfig * const config = getConfigPtr();

    imu.initialize(addr);
    if (!imu.testConnection())
    {
        Serial.print("[ERR] Can't communicate with MPU, response ");
        Serial.println(imu.getDeviceID(), HEX);
        return;
    }

    devStatus = imu.dmpInitialize();

    if (devStatus == 0)
    {
#ifdef IMU_MPU6050_RUNTIME_CALIBRATION
        // We don't have to manually calibrate if we are using the dmp's automatic calibration
#else  // IMU_MPU6050_RUNTIME_CALIBRATION

        Serial.println(F("[NOTICE] Performing startup calibration of accel and gyro..."));
        // Do a quick and dirty calibration. As the imu warms up the offsets will change a bit, but this will be good-enough
        delay(1000); // A small sleep to give the users a chance to stop it from moving

        imu.CalibrateGyro(6);
        imu.CalibrateAccel(6);
        imu.PrintActiveOffsets();
#endif // IMU_MPU6050_RUNTIME_CALIBRATION

<<<<<<< HEAD
        LEDMGR::Pattern(LOADING_LED, 50, 50, 5);
=======
        for (int i = 0; i < 5; ++i)
        {
            delay(50);
            digitalWrite(LOADING_LED, LOW);
            delay(50);
            digitalWrite(LOADING_LED, HIGH);
        }
>>>>>>> 17396f49

        // turn on the DMP, now that it's ready
        Serial.println(F("[NOTICE] Enabling DMP..."));
        imu.setDMPEnabled(true);

        // TODO: Add interrupt support
        // mpuIntStatus = imu.getIntStatus();

        // set our DMP Ready flag so the main loop() function knows it's okay to use it
        Serial.println(F("[NOTICE] DMP ready! Waiting for first interrupt..."));
        dmpReady = true;

        // get expected DMP packet size for later comparison
        packetSize = imu.dmpGetFIFOPacketSize();

        working = true;
        configured = true;
    }
    else
    {
        // ERROR!
        // 1 = initial memory load failed
        // 2 = DMP configuration updates failed
        // (if it's going to break, usually the code will be 1)
        Serial.print(F("[ERR] DMP Initialization failed (code "));
        Serial.print(devStatus);
        Serial.println(F(")"));
    }
}

void MPU6050Sensor::motionLoop()
{
    if (!dmpReady)
        return;

    if (imu.dmpGetCurrentFIFOPacket(fifoBuffer))
    {
        imu.dmpGetQuaternion(&rawQuat, fifoBuffer);
        quaternion.set(-rawQuat.y, rawQuat.x, rawQuat.z, rawQuat.w);
        quaternion *= sensorOffset;
        if (!OPTIMIZE_UPDATES || !lastQuatSent.equalsWithEpsilon(quaternion))
        {
            newData = true;
            lastQuatSent = quaternion;
        }
    }
}

<<<<<<< HEAD
void MPU6050Sensor::sendData() {
    if(newData) {
        sendQuat(&quaternion, isSecond ? PACKET_ROTATION_2 : PACKET_ROTATION);
        newData = false;
    }
}

void MPU6050Sensor::startCalibration(int calibrationType) {
    LEDMGR::On(CALIBRATING_LED);
    
=======
void MPU6050Sensor::startCalibration(int calibrationType)
{
    digitalWrite(CALIBRATING_LED, LOW);

>>>>>>> 17396f49
#ifdef IMU_MPU6050_RUNTIME_CALIBRATION
    Serial.println("MPU is using automatic runtime calibration. Place down the device and it should automatically calibrate after a few seconds");

    // Lie to the server and say we've calibrated
    switch (calibrationType)
    {
    case CALIBRATION_TYPE_INTERNAL_ACCEL:
        sendCalibrationFinished(CALIBRATION_TYPE_INTERNAL_ACCEL, 0, PACKET_RAW_CALIBRATION_DATA);
        break;
    case CALIBRATION_TYPE_INTERNAL_GYRO:
        sendCalibrationFinished(CALIBRATION_TYPE_INTERNAL_ACCEL, 0, PACKET_RAW_CALIBRATION_DATA);
        break;
    }
    LEDMGR::Off(CALIBRATING_LED);

#else //!IMU_MPU6050_RUNTIME_CALIBRATION
    Serial.println("Put down the device and wait for baseline gyro reading calibration");
    delay(2000);

    imu.setDMPEnabled(false);
    imu.CalibrateGyro(6);
    imu.CalibrateAccel(6);
    imu.setDMPEnabled(true);

    Serial.println("Calibrated!");
    Serial.println("[NOTICE] Starting offset finder");
    DeviceConfig *const config = getConfigPtr();

    switch (calibrationType)
    {
    case CALIBRATION_TYPE_INTERNAL_ACCEL:
        imu.CalibrateAccel(10);
        sendCalibrationFinished(CALIBRATION_TYPE_INTERNAL_ACCEL, 0, PACKET_RAW_CALIBRATION_DATA);
        config->calibration.A_B[0] = imu.getXAccelOffset();
        config->calibration.A_B[1] = imu.getYAccelOffset();
        config->calibration.A_B[2] = imu.getZAccelOffset();
        saveConfig();
        break;
    case CALIBRATION_TYPE_INTERNAL_GYRO:
        imu.CalibrateGyro(10);
        sendCalibrationFinished(CALIBRATION_TYPE_INTERNAL_ACCEL, 0, PACKET_RAW_CALIBRATION_DATA);
        config->calibration.G_off[0] = imu.getXGyroOffset();
        config->calibration.G_off[1] = imu.getYGyroOffset();
        config->calibration.G_off[2] = imu.getZGyroOffset();
        saveConfig();
        break;
    }

    Serial.println("[NOTICE] Process is over");
    LEDMGR::Off(CALIBRATING_LED);

#endif // !IMU_MPU6050_RUNTIME_CALIBRATION
}<|MERGE_RESOLUTION|>--- conflicted
+++ resolved
@@ -36,23 +36,9 @@
 #include "configuration.h"
 #include "ledmgr.h"
 
-<<<<<<< HEAD
 namespace {
     void signalAssert() {
         LEDMGR::Pattern(LOADING_LED, 50, 50, 200);
-=======
-namespace
-{
-    void signalAssert()
-    {
-        for (int i = 0; i < 200; ++i)
-        {
-            delay(50);
-            digitalWrite(LOADING_LED, LOW);
-            delay(50);
-            digitalWrite(LOADING_LED, HIGH);
-        }
->>>>>>> 17396f49
     }
 }
 
@@ -85,17 +71,7 @@
         imu.PrintActiveOffsets();
 #endif // IMU_MPU6050_RUNTIME_CALIBRATION
 
-<<<<<<< HEAD
         LEDMGR::Pattern(LOADING_LED, 50, 50, 5);
-=======
-        for (int i = 0; i < 5; ++i)
-        {
-            delay(50);
-            digitalWrite(LOADING_LED, LOW);
-            delay(50);
-            digitalWrite(LOADING_LED, HIGH);
-        }
->>>>>>> 17396f49
 
         // turn on the DMP, now that it's ready
         Serial.println(F("[NOTICE] Enabling DMP..."));
@@ -144,7 +120,6 @@
     }
 }
 
-<<<<<<< HEAD
 void MPU6050Sensor::sendData() {
     if(newData) {
         sendQuat(&quaternion, isSecond ? PACKET_ROTATION_2 : PACKET_ROTATION);
@@ -154,13 +129,6 @@
 
 void MPU6050Sensor::startCalibration(int calibrationType) {
     LEDMGR::On(CALIBRATING_LED);
-    
-=======
-void MPU6050Sensor::startCalibration(int calibrationType)
-{
-    digitalWrite(CALIBRATING_LED, LOW);
-
->>>>>>> 17396f49
 #ifdef IMU_MPU6050_RUNTIME_CALIBRATION
     Serial.println("MPU is using automatic runtime calibration. Place down the device and it should automatically calibrate after a few seconds");
 
